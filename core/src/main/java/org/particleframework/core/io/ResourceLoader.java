package org.particleframework.core.io;

import java.io.IOException;
import java.io.InputStream;
import java.net.URL;
<<<<<<< HEAD
=======
import java.util.Enumeration;
>>>>>>> 26cdaaec
import java.util.Optional;
import java.util.stream.Stream;

/**
 * Basic abstraction over resource loading
 *
 * @author Graeme Rocher
 * @since 1.0
 */
public interface ResourceLoader {

    /**
     * Obtains a resource as a stream
     *
     * @param path The path
     * @return An optional resource
     */
    Optional<InputStream> getResourceAsStream(String path);

    /**
<<<<<<< HEAD
     * Obtains a resource URL
     *
     * @param path The path
     * @return An optional resource
     */
    Optional<URL> getResource(String path);

    /**
     * Obtains a stream of resource URLs
     *
     * @param path The path
     * @return A resource stream
     */
    Stream<URL> getResources(String path);
=======
     * @return The class loader for this resource loader
     */
    ClassLoader getClassLoader();

    default Optional<URL> getResource(String path) {
        URL resource = getClassLoader().getResource(path);
        if(resource != null) {
            return Optional.of(resource);
        }
        return Optional.empty();
    }

    default Stream<URL> getResources(String fileName) {
        Enumeration<URL> all;
        try {
            all = getClassLoader().getResources(fileName);
        } catch (IOException e) {
            return Stream.empty();
        }
        Stream.Builder<URL> builder = Stream.builder();
        while (all.hasMoreElements()) {
            URL url = all.nextElement();
            builder.accept(url);
        }
        return builder.build();
    }
    /**
     * Create a resource loader for the given classloader
     * @param classLoader The class loader
     * @return The resource loader
     */
    static ResourceLoader of(ClassLoader classLoader) {
        return new ResourceLoader() {
            @Override
            public Optional<InputStream> getResourceAsStream(String path) {
                return Optional.ofNullable(classLoader.getResourceAsStream(path));
            }

            @Override
            public ClassLoader getClassLoader() {
                return classLoader;
            }
        };
    }
>>>>>>> 26cdaaec
}<|MERGE_RESOLUTION|>--- conflicted
+++ resolved
@@ -1,12 +1,9 @@
 package org.particleframework.core.io;
 
-import java.io.IOException;
+import org.particleframework.core.io.scan.ClasspathResourceLoader;
+
 import java.io.InputStream;
 import java.net.URL;
-<<<<<<< HEAD
-=======
-import java.util.Enumeration;
->>>>>>> 26cdaaec
 import java.util.Optional;
 import java.util.stream.Stream;
 
@@ -27,7 +24,6 @@
     Optional<InputStream> getResourceAsStream(String path);
 
     /**
-<<<<<<< HEAD
      * Obtains a resource URL
      *
      * @param path The path
@@ -42,50 +38,13 @@
      * @return A resource stream
      */
     Stream<URL> getResources(String path);
-=======
-     * @return The class loader for this resource loader
-     */
-    ClassLoader getClassLoader();
 
-    default Optional<URL> getResource(String path) {
-        URL resource = getClassLoader().getResource(path);
-        if(resource != null) {
-            return Optional.of(resource);
-        }
-        return Optional.empty();
-    }
-
-    default Stream<URL> getResources(String fileName) {
-        Enumeration<URL> all;
-        try {
-            all = getClassLoader().getResources(fileName);
-        } catch (IOException e) {
-            return Stream.empty();
-        }
-        Stream.Builder<URL> builder = Stream.builder();
-        while (all.hasMoreElements()) {
-            URL url = all.nextElement();
-            builder.accept(url);
-        }
-        return builder.build();
-    }
     /**
      * Create a resource loader for the given classloader
      * @param classLoader The class loader
      * @return The resource loader
      */
-    static ResourceLoader of(ClassLoader classLoader) {
-        return new ResourceLoader() {
-            @Override
-            public Optional<InputStream> getResourceAsStream(String path) {
-                return Optional.ofNullable(classLoader.getResourceAsStream(path));
-            }
-
-            @Override
-            public ClassLoader getClassLoader() {
-                return classLoader;
-            }
-        };
+    static ClasspathResourceLoader of(ClassLoader classLoader) {
+        return new ClasspathResourceLoader(classLoader);
     }
->>>>>>> 26cdaaec
 }