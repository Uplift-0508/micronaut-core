--- conflicted
+++ resolved
@@ -750,35 +750,7 @@
                 boolean isExecutable = ((isExecutableType && isPublic) || methodAnnotationMetadata.hasStereotype(Executable)) && !hasInvalidModifiers
                 if (isExecutable) {
                     visitExecutableMethod(declaringClass, methodNode, methodAnnotationMetadata, methodName, isPublic)
-<<<<<<< HEAD
-                } else if (isConfigurationProperties && isPublic && NameUtils.isSetterName(methodNode.name) && methodNode.parameters.length == 1) {
-                    String propertyName = NameUtils.getPropertyNameForSetter(methodNode.name)
-                    Parameter parameter = methodNode.parameters[0]
-                    if (methodAnnotationMetadata.hasStereotype(ConfigurationBuilder.class)) {
-                        getBeanWriter().visitConfigBuilderMethod(
-                                parameter.type.name,
-                                NameUtils.getterNameFor(propertyName),
-                                methodAnnotationMetadata,
-                                configurationMetadataBuilder)
-                        try {
-                            visitConfigurationBuilder(methodAnnotationMetadata, parameter.type, getBeanWriter())
-                        } finally {
-                            getBeanWriter().visitConfigBuilderEnd()
-                        }
-                    } else if (declaringClass.getField(propertyName) == null) {
-                        PropertyMetadata propertyMetadata = configurationMetadataBuilder.visitProperty(
-                                concreteClass,
-                                declaringClass,
-                                parameter.type.name,
-                                propertyName,
-                                null,
-                                null
-                        )
-=======
-                }
->>>>>>> 22b07e95
-
-                if (isConfigurationProperties && isPublic) {
+                } else if (isConfigurationProperties && isPublic) {
                     if (NameUtils.isSetterName(methodNode.name) && methodNode.parameters.length == 1) {
                         String propertyName = NameUtils.getPropertyNameForSetter(methodNode.name)
                         Parameter parameter = methodNode.parameters[0]
