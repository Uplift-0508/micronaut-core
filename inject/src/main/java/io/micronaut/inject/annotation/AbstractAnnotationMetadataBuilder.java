/*
 * Copyright 2017-2019 original authors
 *
 * Licensed under the Apache License, Version 2.0 (the "License");
 * you may not use this file except in compliance with the License.
 * You may obtain a copy of the License at
 *
 * http://www.apache.org/licenses/LICENSE-2.0
 *
 * Unless required by applicable law or agreed to in writing, software
 * distributed under the License is distributed on an "AS IS" BASIS,
 * WITHOUT WARRANTIES OR CONDITIONS OF ANY KIND, either express or implied.
 * See the License for the specific language governing permissions and
 * limitations under the License.
 */
package io.micronaut.inject.annotation;

import io.micronaut.context.annotation.AliasFor;
import io.micronaut.context.annotation.Aliases;
import io.micronaut.context.annotation.DefaultScope;
import io.micronaut.core.annotation.*;
import io.micronaut.core.io.service.ServiceDefinition;
import io.micronaut.core.io.service.SoftServiceLoader;
import io.micronaut.core.naming.NameUtils;
import io.micronaut.core.util.CollectionUtils;
import io.micronaut.core.util.StringUtils;
import io.micronaut.core.value.OptionalValues;
import io.micronaut.inject.visitor.VisitorContext;

import javax.annotation.Nonnull;
import javax.annotation.Nullable;
import javax.inject.Scope;
import java.lang.annotation.Annotation;
import java.util.*;

/**
 * An abstract implementation that builds {@link AnnotationMetadata}.
 *
 * @param <T> The element type
 * @param <A> The annotation type
 * @author Graeme Rocher
 * @since 1.0
 */
public abstract class AbstractAnnotationMetadataBuilder<T, A> {

    private static final Map<String, List<AnnotationMapper>> ANNOTATION_MAPPERS = new HashMap<>();
    private static final Map<String, List<AnnotationRemapper>> ANNOTATION_REMAPPERS = new HashMap<>();
    private static final Map<MetadataKey, AnnotationMetadata> MUTATED_ANNOTATION_METADATA = new HashMap<>();

    static {
        SoftServiceLoader<AnnotationMapper> serviceLoader = SoftServiceLoader.load(AnnotationMapper.class, AbstractAnnotationMetadataBuilder.class.getClassLoader());
        for (ServiceDefinition<AnnotationMapper> definition : serviceLoader) {
            if (definition.isPresent()) {
                AnnotationMapper mapper = definition.load();
                try {
                    String name = null;
                    if (mapper instanceof TypedAnnotationMapper) {
                        name = ((TypedAnnotationMapper) mapper).annotationType().getName();
                    } else if (mapper instanceof NamedAnnotationMapper) {
                        name = ((NamedAnnotationMapper) mapper).getName();
                    }
                    if (StringUtils.isNotEmpty(name)) {
                        ANNOTATION_MAPPERS.computeIfAbsent(name, s -> new ArrayList<>(2)).add(mapper);
                    }
                } catch (Throwable e) {
                    // mapper, missing dependencies, continue
                }
            }
        }
        SoftServiceLoader<AnnotationRemapper> remapperLoader = SoftServiceLoader.load(AnnotationRemapper.class, AbstractAnnotationMetadataBuilder.class.getClassLoader());
        for (ServiceDefinition<AnnotationRemapper> definition : remapperLoader) {
            if (definition.isPresent()) {
                AnnotationRemapper mapper = definition.load();
                try {
                    String name = mapper.getPackageName();
                    if (StringUtils.isNotEmpty(name)) {
                        ANNOTATION_REMAPPERS.computeIfAbsent(name, s -> new ArrayList<>(2)).add(mapper);
                    }
                } catch (Throwable e) {
                    // mapper, missing dependencies, continue
                }
            }
        }
    }

    private final Set<T> erroneousElements = new HashSet<>();

    /**
     * Default constructor.
     */
    protected AbstractAnnotationMetadataBuilder() {

    }

    /**
     * Build only metadata for declared annotations.
     *
     * @param element The element
     * @return The {@link AnnotationMetadata}
     */
    public AnnotationMetadata buildDeclared(T element) {
        final AnnotationMetadata existing = MUTATED_ANNOTATION_METADATA.get(element);
        if (existing != null) {
            return existing;
        } else {

            DefaultAnnotationMetadata annotationMetadata = new DefaultAnnotationMetadata();

            try {
                AnnotationMetadata metadata = buildInternal(null, element, annotationMetadata, true, true);
                if (metadata.isEmpty()) {
                    return AnnotationMetadata.EMPTY_METADATA;
                }
                return metadata;
            } catch (RuntimeException e) {
                if ("org.eclipse.jdt.internal.compiler.problem.AbortCompilation".equals(e.getClass().getName())) {
                    // workaround for a bug in the Eclipse APT implementation. See bug 541466 on their Bugzilla.
                    return AnnotationMetadata.EMPTY_METADATA;
                } else {
                    throw e;
                }
            }
        }
    }

    /**
     * Build the meta data for the given element. If the element is a method the class metadata will be included.
     *
     * @param element The element
     * @return The {@link AnnotationMetadata}
     */
    public AnnotationMetadata build(T element) {
        String declaringType = getDeclaringType(element);
        return build(declaringType, element);
    }

    /**
     * Build the meta data for the given element. If the element is a method the class metadata will be included.
     *
     * @param declaringType The declaring type
     * @param element The element
     * @return The {@link AnnotationMetadata}
     */
    public AnnotationMetadata build(String declaringType, T element) {
        final AnnotationMetadata existing = lookupExisting(declaringType, element);
        if (existing != null) {
            return existing;
        } else {

            DefaultAnnotationMetadata annotationMetadata = new DefaultAnnotationMetadata();

            try {
                AnnotationMetadata metadata = buildInternal(null, element, annotationMetadata, true, false);
                if (metadata.isEmpty()) {
                    return AnnotationMetadata.EMPTY_METADATA;
                }
                return metadata;
            } catch (RuntimeException e) {
                if ("org.eclipse.jdt.internal.compiler.problem.AbortCompilation".equals(e.getClass().getName())) {
                    // workaround for a bug in the Eclipse APT implementation. See bug 541466 on their Bugzilla.
                    return AnnotationMetadata.EMPTY_METADATA;
                } else {
                    throw e;
                }
            }
        }
    }

    /**
     * Whether the element is a field, method, class or constructor.
     * @param element The element
     * @return True if it is
     */
    protected abstract boolean isMethodOrClassElement(T element);

    /**
     * Obtains the declaring type for an element.
     * @param element The element
     * @return The declaring type
     */
    protected abstract @Nonnull String getDeclaringType(@Nonnull T element);

    /**
     * Build the meta data for the given method element excluding any class metadata.
     *
     * @param element The element
     * @return The {@link AnnotationMetadata}
     */
    public AnnotationMetadata buildForMethod(T element) {
        String declaringType = getDeclaringType(element);
        final AnnotationMetadata existing = lookupExisting(declaringType, element);
        if (existing != null) {
            return existing;
        } else {
            DefaultAnnotationMetadata annotationMetadata = new DefaultAnnotationMetadata();
            return buildInternal(null, element, annotationMetadata, false, false);
        }
    }

    /**
     * Build the meta data for the given method element excluding any class metadata.
     *
     * @param parent  The parent element
     * @param element The element
     * @return The {@link AnnotationMetadata}
     */
    public AnnotationMetadata buildForParent(T parent, T element) {
        String declaringType = getDeclaringType(element);
        return buildForParent(declaringType, parent, element);
    }

    /**
     * Build the meta data for the given parent and method element excluding any class metadata.
     *
     * @param declaringType The declaring type
     * @param parent  The parent element
     * @param element The element
     * @return The {@link AnnotationMetadata}
     */
    public AnnotationMetadata buildForParent(String declaringType, T parent, T element) {
        final AnnotationMetadata existing = lookupExisting(declaringType, element);
        DefaultAnnotationMetadata annotationMetadata;
        if (existing instanceof DefaultAnnotationMetadata) {
            // ugly, but will have to do
            annotationMetadata = (DefaultAnnotationMetadata) ((DefaultAnnotationMetadata) existing).clone();
        } else {
            annotationMetadata = new DefaultAnnotationMetadata();
        }
        return buildInternal(parent, element, annotationMetadata, false, false);
    }

    /**
     * Build the meta data for the given method element excluding any class metadata.
     *
     * @param parent                 The parent element
     * @param element                The element
     * @param inheritTypeAnnotations Whether to inherit annotations from type as stereotypes
     * @return The {@link AnnotationMetadata}
     */
    public AnnotationMetadata buildForParent(T parent, T element, boolean inheritTypeAnnotations) {
        String declaringType = getDeclaringType(element);
        final AnnotationMetadata existing = lookupExisting(declaringType, element);
        DefaultAnnotationMetadata annotationMetadata;
        if (existing instanceof DefaultAnnotationMetadata) {
            // ugly, but will have to do
            annotationMetadata = (DefaultAnnotationMetadata) ((DefaultAnnotationMetadata) existing).clone();
        } else {
            annotationMetadata = new DefaultAnnotationMetadata();
        }
        return buildInternal(parent, element, annotationMetadata, inheritTypeAnnotations, false);
    }

    /**
     * Get the type of the given annotation.
     *
     * @param annotationMirror The annotation
     * @return The type
     */
    protected abstract T getTypeForAnnotation(A annotationMirror);

    /**
     * Checks whether an annotation is present.
     *
     * @param element    The element
     * @param annotation The annotation type
     * @return True if the annotation is present
     */
    protected abstract boolean hasAnnotation(T element, Class<? extends Annotation> annotation);

    /**
     * Get the given type of the annotation.
     *
     * @param annotationMirror The annotation
     * @return The type
     */
    protected abstract String getAnnotationTypeName(A annotationMirror);

    /**
     * Obtain the annotations for the given type.
     *
     * @param element The type element
     * @return The annotations
     */
    protected abstract List<? extends A> getAnnotationsForType(T element);

    /**
     * Build the type hierarchy for the given element.
     *
     * @param element                The element
     * @param inheritTypeAnnotations Whether to inherit type annotations
     * @param declaredOnly           Whether to only include declared annotations
     * @return The type hierarchy
     */
    protected abstract List<T> buildHierarchy(T element, boolean inheritTypeAnnotations, boolean declaredOnly);

    /**
     * Read the given member and value, applying conversions if necessary, and place the data in the given map.
     *
     * @param originatingElement The originating element
     * @param annotationName     The annotation name
     * @param member             The member being read from
     * @param memberName         The member
     * @param annotationValue    The value
     * @param annotationValues   The values to populate
     */
    protected abstract void readAnnotationRawValues(
            T originatingElement,
            String annotationName,
            T member,
            String memberName,
            Object annotationValue,
            Map<CharSequence, Object> annotationValues);

    /**
     * Validates an annotation value.
     * @param originatingElement The originating element
     * @param annotationName The annotation name
     * @param member The member
     * @param memberName The member name
     * @param resolvedValue The resolved value
     */
    protected void validateAnnotationValue(T originatingElement, String annotationName, T member, String memberName, Object resolvedValue) {
        final AnnotatedElementValidator elementValidator = getElementValidator();
        if (elementValidator != null && !erroneousElements.contains(member)) {
            final boolean shouldValidate = !(annotationName.equals(AliasFor.class.getName())) &&
                                           (!(resolvedValue instanceof String) || !resolvedValue.toString().contains("${"));
            if (shouldValidate) {
                final Set<String> errors = elementValidator.validatedAnnotatedElement(new AnnotatedElement() {

                    AnnotationMetadata metadata = buildDeclared(member);

                    @Nonnull
                    @Override
                    public String getName() {
                        return memberName;
                    }

                    @Override
                    public AnnotationMetadata getAnnotationMetadata() {
                        return metadata;
                    }
                }, resolvedValue);

                if (CollectionUtils.isNotEmpty(errors)) {
                    erroneousElements.add(member);
                    for (String error : errors) {
                        error = "@" + NameUtils.getSimpleName(annotationName) + "." + memberName + ": " + error;
                        addError(originatingElement, error);
                    }
                }
            }
        }
    }

    /**
     * Obtains the element validator.
     * @return The validator.
     */
    protected @Nullable AnnotatedElementValidator getElementValidator() {
        return null;
    }

    /**
     * Adds an error.
     * @param originatingElement The originating element
     * @param error The error
     */
    protected abstract void addError(@Nonnull T originatingElement, @Nonnull String error);

    /**
     * Read the given member and value, applying conversions if necessary, and place the data in the given map.
     *
     * @param originatingElement The originating element
     * @param memberName         The member
     * @param annotationValue    The value
     * @return The object
     */
    protected abstract Object readAnnotationValue(T originatingElement, String memberName, Object annotationValue);


    /**
     * Read the raw default annotation values from the given annotation.
     *
     * @param annotationMirror The annotation
     * @return The values
     */
    protected abstract Map<? extends T, ?> readAnnotationDefaultValues(A annotationMirror);

    /**
     * Read the raw default annotation values from the given annotation.
     *
     * @param annotationName annotation name
     * @param annotationType the type
     * @return The values
     */
    protected abstract Map<? extends T, ?> readAnnotationDefaultValues(String annotationName, T annotationType);

    /**
     * Read the raw annotation values from the given annotation.
     *
     * @param annotationMirror The annotation
     * @return The values
     */
    protected abstract Map<? extends T, ?> readAnnotationRawValues(A annotationMirror);

    /**
     * Resolve the annotations values from the given member for the given type.
     *
     * @param originatingElement The originating element
     * @param member             The member
     * @param annotationType     The type
     * @return The values
     */
    protected abstract OptionalValues<?> getAnnotationValues(T originatingElement, T member, Class<?> annotationType);

    /**
     * Read the name of an annotation member.
     *
     * @param member The member
     * @return The name
     */
    protected abstract String getAnnotationMemberName(T member);

    /**
     * Obtain the name of the repeatable annotation if the annotation is is one.
     *
     * @param annotationMirror The annotation mirror
     * @return Return the name or null
     */
    protected abstract @Nullable String getRepeatableName(A annotationMirror);

    /**
     * Obtain the name of the repeatable annotation if the annotation is is one.
     *
     * @param annotationType The annotation mirror
     * @return Return the name or null
     */
    protected abstract @Nullable String getRepeatableNameForType(T annotationType);

    /**
     * @param originatingElement The originating element
     * @param annotationMirror   The annotation
     * @return The annotation value
     */
    protected io.micronaut.core.annotation.AnnotationValue readNestedAnnotationValue(T originatingElement, A annotationMirror) {
        io.micronaut.core.annotation.AnnotationValue av;
        Map<? extends T, ?> annotationValues = readAnnotationRawValues(annotationMirror);
        final String annotationTypeName = getAnnotationTypeName(annotationMirror);
        if (annotationValues.isEmpty()) {
            av = new io.micronaut.core.annotation.AnnotationValue(annotationTypeName);
        } else {

            Map<CharSequence, Object> resolvedValues = new LinkedHashMap<>();
            for (Map.Entry<? extends T, ?> entry : annotationValues.entrySet()) {
                T member = entry.getKey();
                OptionalValues<?> aliasForValues = getAnnotationValues(originatingElement, member, AliasFor.class);
                Object annotationValue = entry.getValue();
                Optional<?> aliasMember = aliasForValues.get("member");
                Optional<?> aliasAnnotation = aliasForValues.get("annotation");
                Optional<?> aliasAnnotationName = aliasForValues.get("annotationName");
                if (aliasMember.isPresent() && !(aliasAnnotation.isPresent() || aliasAnnotationName.isPresent())) {
                    String aliasedNamed = aliasMember.get().toString();
                    readAnnotationRawValues(originatingElement, annotationTypeName, member, aliasedNamed, annotationValue, resolvedValues);
                }
                String memberName = getAnnotationMemberName(member);
                readAnnotationRawValues(originatingElement, annotationTypeName, member, memberName, annotationValue, resolvedValues);
            }
            av = new io.micronaut.core.annotation.AnnotationValue(annotationTypeName, resolvedValues);
        }

        return av;
    }

    /**
     * Return a mirror for the given annotation.
     *
     * @param annotationName The annotation name
     * @return An optional mirror
     */
    protected abstract Optional<T> getAnnotationMirror(String annotationName);

    /**
     * Populate the annotation data for the given annotation.
     *
     * @param originatingElement The element the annotation data originates from
     * @param annotationMirror   The annotation
     * @param metadata           the metadata
     * @param isDeclared         Is the annotation a declared annotation
     * @return The annotation values
     */
    protected Map<CharSequence, Object> populateAnnotationData(
            T originatingElement,
            A annotationMirror,
            DefaultAnnotationMetadata metadata,
            boolean isDeclared) {
        String annotationName = getAnnotationTypeName(annotationMirror);

        processAnnotationDefaults(originatingElement, annotationMirror, metadata, annotationName);

        List<String> parentAnnotations = new ArrayList<>();
        parentAnnotations.add(annotationName);
        Map<? extends T, ?> elementValues = readAnnotationRawValues(annotationMirror);
        Map<CharSequence, Object> annotationValues;
        if (CollectionUtils.isEmpty(elementValues)) {
            annotationValues = Collections.emptyMap();
        } else {
            annotationValues = new LinkedHashMap<>();
            for (Map.Entry<? extends T, ?> entry : elementValues.entrySet()) {
                T member = entry.getKey();

                if (member == null) {
                    continue;
                }

                boolean isInstantiatedMember = hasAnnotation(member, InstantiatedMember.class);
                Optional<?> aliases = getAnnotationValues(originatingElement, member, Aliases.class).get("value");
                Object annotationValue = entry.getValue();
                if (isInstantiatedMember) {
                    final String memberName = getAnnotationMemberName(member);
                    final Object rawValue = readAnnotationValue(originatingElement, memberName, annotationValue);
                    if (rawValue instanceof AnnotationClassValue) {
                        AnnotationClassValue acv = (AnnotationClassValue) rawValue;
                        annotationValues.put(memberName, new AnnotationClassValue(acv.getName(), true));
                    }
                } else {
                    if (aliases.isPresent()) {
                        Object value = aliases.get();
                        if (value instanceof io.micronaut.core.annotation.AnnotationValue[]) {
                            io.micronaut.core.annotation.AnnotationValue[] values = (io.micronaut.core.annotation.AnnotationValue[]) value;
                            for (io.micronaut.core.annotation.AnnotationValue av : values) {
                                OptionalValues<Object> aliasForValues = OptionalValues.of(Object.class, av.getValues());
                                processAnnotationAlias(
                                        originatingElement,
                                        annotationName,
                                        member, metadata,
                                        isDeclared,
                                        parentAnnotations,
                                        annotationValues,
                                        annotationValue,
                                        aliasForValues
                                );
                            }
                        }
                        readAnnotationRawValues(originatingElement, annotationName, member, getAnnotationMemberName(member), annotationValue, annotationValues);
                    } else {
                        OptionalValues<?> aliasForValues = getAnnotationValues(
                                originatingElement,
                                member,
                                AliasFor.class
                        );
                        processAnnotationAlias(
                                originatingElement,
                                annotationName,
                                member,
                                metadata,
                                isDeclared,
                                parentAnnotations,
                                annotationValues,
                                annotationValue,
                                aliasForValues
                        );
                        readAnnotationRawValues(originatingElement, annotationName, member, getAnnotationMemberName(member), annotationValue, annotationValues);
                    }
                }

            }
        }
        List<AnnotationMapper> mappers = ANNOTATION_MAPPERS.get(annotationName);
        if (mappers != null) {
            AnnotationValue<?> annotationValue = new AnnotationValue(annotationName, annotationValues);
            VisitorContext visitorContext = createVisitorContext();
            for (AnnotationMapper mapper : mappers) {
                List mapped = mapper.map(annotationValue, visitorContext);
                if (mapped != null) {
                    for (Object o : mapped) {
                        if (o instanceof AnnotationValue) {
                            AnnotationValue av = (AnnotationValue) o;
                            String mappedAnnotationName = av.getAnnotationName();

                            Optional<T> mappedMirror = getAnnotationMirror(mappedAnnotationName);
                            String repeatableName = mappedMirror.map(this::getRepeatableNameForType).orElse(null);
                            if (repeatableName != null) {
                                if (isDeclared) {
                                    metadata.addDeclaredRepeatable(
                                            repeatableName,
                                            av
                                    );
                                } else {
                                    metadata.addRepeatable(
                                            repeatableName,
                                            av
                                    );
                                }
                            } else {
                                if (isDeclared) {
                                    metadata.addDeclaredAnnotation(
                                            mappedAnnotationName,
                                            av.getValues()
                                    );
                                } else {
                                    metadata.addAnnotation(
                                            mappedAnnotationName,
                                            av.getValues()
                                    );
                                }
                            }

                            mappedMirror.ifPresent(annMirror -> {
                                final Map<? extends T, ?> defaultValues = readAnnotationDefaultValues(mappedAnnotationName, annMirror);
                                processAnnotationDefaults(originatingElement, metadata, mappedAnnotationName, defaultValues);
                                final ArrayList<String> parents = new ArrayList<>();
                                processAnnotationStereotype(
                                        parents,
                                        annMirror,
                                        mappedAnnotationName,
                                        metadata,
                                        isDeclared);

                            });
                        }
                    }
                }
            }
        }
        return annotationValues;
    }

    /**
     * Creates the visitor context for this implementation.
     *
     * @return The visitor context
     */
    protected abstract VisitorContext createVisitorContext();

    private void processAnnotationDefaults(T originatingElement, A annotationMirror, DefaultAnnotationMetadata metadata, String annotationName) {
        Map<? extends T, ?> elementDefaultValues = readAnnotationDefaultValues(annotationMirror);
        processAnnotationDefaults(originatingElement, metadata, annotationName, elementDefaultValues);
    }

    private void processAnnotationDefaults(T originatingElement, DefaultAnnotationMetadata metadata, String annotationName, Map<? extends T, ?> elementDefaultValues) {
        if (elementDefaultValues != null) {
            Map<CharSequence, Object> defaultValues = new LinkedHashMap<>();
            for (Map.Entry<? extends T, ?> entry : elementDefaultValues.entrySet()) {
                T member = entry.getKey();
                String memberName = getAnnotationMemberName(member);
                if (!defaultValues.containsKey(memberName)) {
                    Object annotationValue = entry.getValue();
                    readAnnotationRawValues(originatingElement, annotationName, member, memberName, annotationValue, defaultValues);
                }
            }
            metadata.addDefaultAnnotationValues(annotationName, defaultValues);
            Map<String, Object> annotationDefaults = new HashMap<>(defaultValues.size());
            for (Map.Entry<CharSequence, Object> entry : defaultValues.entrySet()) {
                annotationDefaults.put(entry.getKey().toString(), entry.getValue());
            }
            DefaultAnnotationMetadata.registerAnnotationDefaults(annotationName, annotationDefaults);
        } else {
            metadata.addDefaultAnnotationValues(annotationName, Collections.emptyMap());
        }
    }

    private AnnotationMetadata lookupExisting(String declaringType, T element) {
        return isMethodOrClassElement(element) ? MUTATED_ANNOTATION_METADATA.get(new MetadataKey(declaringType, element)) : null;
    }

    private void processAnnotationAlias(
            T originatingElement, String annotationName,
            T member,
            DefaultAnnotationMetadata metadata,
            boolean isDeclared,
            List<String> parentAnnotations,
            Map<CharSequence, Object> annotationValues,
            Object annotationValue,
            OptionalValues<?> aliasForValues) {
        Optional<?> aliasAnnotation = aliasForValues.get("annotation");
        Optional<?> aliasAnnotationName = aliasForValues.get("annotationName");
        Optional<?> aliasMember = aliasForValues.get("member");

        if (aliasAnnotation.isPresent() || aliasAnnotationName.isPresent()) {
            if (aliasMember.isPresent()) {
                String aliasedAnnotationName;
                if (aliasAnnotation.isPresent()) {
                    aliasedAnnotationName = aliasAnnotation.get().toString();
                } else {
                    aliasedAnnotationName = aliasAnnotationName.get().toString();
                }
                String aliasedMemberName = aliasMember.get().toString();
                Object v = readAnnotationValue(originatingElement, aliasedMemberName, annotationValue);
                if (v != null) {
                    Optional<T> annotationMirror = getAnnotationMirror(aliasedAnnotationName);
                    if (annotationMirror.isPresent()) {
                        final Map<? extends T, ?> defaultValues = readAnnotationDefaultValues(aliasedAnnotationName, annotationMirror.get());
                        processAnnotationDefaults(originatingElement, metadata, aliasedAnnotationName, defaultValues);
                    }

                    if (isDeclared) {
                        metadata.addDeclaredStereotype(
                                parentAnnotations,
                                aliasedAnnotationName,
                                Collections.singletonMap(aliasedMemberName, v)
                        );
                    } else {
                        metadata.addStereotype(
                                parentAnnotations,
                                aliasedAnnotationName,
                                Collections.singletonMap(aliasedMemberName, v)
                        );
                    }

                    annotationMirror.ifPresent(annMirror -> processAnnotationStereotype(
                            parentAnnotations,
                            annMirror,
                            aliasedAnnotationName,
                            metadata,
                            isDeclared
                    ));
                }
            }
        } else if (aliasMember.isPresent()) {
            String aliasedNamed = aliasMember.get().toString();
            Object v = readAnnotationValue(originatingElement, aliasedNamed, annotationValue);
            if (v != null) {
                annotationValues.put(aliasedNamed, v);
            }
            readAnnotationRawValues(originatingElement, annotationName, member, aliasedNamed, annotationValue, annotationValues);
        }
    }

    private AnnotationMetadata buildInternal(T parent, T element, DefaultAnnotationMetadata annotationMetadata, boolean inheritTypeAnnotations, boolean declaredOnly) {
        List<T> hierarchy = buildHierarchy(element, inheritTypeAnnotations, declaredOnly);
        if (parent != null) {
            final List<T> parentHierarchy = buildHierarchy(parent, inheritTypeAnnotations, declaredOnly);
            hierarchy.addAll(0, parentHierarchy);
        }
        Collections.reverse(hierarchy);
        for (T currentElement : hierarchy) {
            if (currentElement == null) {
                continue;
            }
            List<? extends A> annotationHierarchy = getAnnotationsForType(currentElement);

            if (annotationHierarchy.isEmpty()) {
                continue;
            }
            boolean isDeclared = currentElement == element;

            for (A annotationMirror : annotationHierarchy) {
                String annotationName = getAnnotationTypeName(annotationMirror);
                if (AnnotationUtil.INTERNAL_ANNOTATION_NAMES.contains(annotationName)) {
                    continue;
                }

                Map<CharSequence, Object> annotationValues = populateAnnotationData(currentElement, annotationMirror, annotationMetadata, isDeclared);

                String repeatableName = getRepeatableName(annotationMirror);
                String packageName = NameUtils.getPackageName(annotationName);
                List<AnnotationRemapper> annotationRemappers = ANNOTATION_REMAPPERS.get(packageName);
                boolean notRemapped = CollectionUtils.isEmpty(annotationRemappers);

                if (repeatableName != null) {
                    if (notRemapped) {
                        io.micronaut.core.annotation.AnnotationValue av = new io.micronaut.core.annotation.AnnotationValue(annotationName, annotationValues);
                        if (isDeclared) {
                            annotationMetadata.addDeclaredRepeatable(repeatableName, av);
                        } else {
                            annotationMetadata.addRepeatable(repeatableName, av);
                        }
                    } else {
                        AnnotationValue repeatableAnn = new AnnotationValue(repeatableName);
                        VisitorContext visitorContext = createVisitorContext();
                        io.micronaut.core.annotation.AnnotationValue av = new io.micronaut.core.annotation.AnnotationValue(annotationName, annotationValues);
                        for (AnnotationRemapper annotationRemapper : annotationRemappers) {
                            List<AnnotationValue<?>> remappedRepeatable = annotationRemapper.remap(repeatableAnn, visitorContext);
                            List<AnnotationValue<?>> remappedValue = annotationRemapper.remap(av, visitorContext);
                            if (CollectionUtils.isNotEmpty(remappedRepeatable) && CollectionUtils.isNotEmpty(remappedRepeatable)) {
                                for (AnnotationValue<?> repeatable : remappedRepeatable) {
                                    for (AnnotationValue<?> rmv : remappedValue) {
                                        if (isDeclared) {
                                            annotationMetadata.addDeclaredRepeatable(repeatable.getAnnotationName(), rmv);
                                        } else {
                                            annotationMetadata.addRepeatable(repeatable.getAnnotationName(), rmv);
                                        }
                                    }
                                }
                            }
                        }
                    }
                } else {
                    if (notRemapped) {
                        if (isDeclared) {
                            annotationMetadata.addDeclaredAnnotation(annotationName, annotationValues);
                        } else {
                            annotationMetadata.addAnnotation(annotationName, annotationValues);
                        }
                    } else {
                        io.micronaut.core.annotation.AnnotationValue av = new io.micronaut.core.annotation.AnnotationValue(annotationName, annotationValues);
                        VisitorContext visitorContext = createVisitorContext();
                        for (AnnotationRemapper annotationRemapper : annotationRemappers) {
                            List<AnnotationValue<?>> remapped = annotationRemapper.remap(av, visitorContext);
                            if (CollectionUtils.isNotEmpty(remapped)) {
                                for (AnnotationValue<?> annotationValue : remapped) {
                                    if (isDeclared) {
                                        annotationMetadata.addDeclaredAnnotation(annotationValue.getAnnotationName(), annotationValue.getValues());
                                    } else {
                                        annotationMetadata.addAnnotation(annotationValue.getAnnotationName(), annotationValue.getValues());
                                    }
                                }
                            }
                        }
                    }
                }
            }
            for (A annotationMirror : annotationHierarchy) {
                String annotationTypeName = getAnnotationTypeName(annotationMirror);
                String packageName = NameUtils.getPackageName(annotationTypeName);
                if (!AnnotationUtil.STEREOTYPE_EXCLUDES.contains(packageName)) {
                    processAnnotationStereotype(annotationMirror, annotationMetadata, isDeclared);
                }
            }

        }
        if (!annotationMetadata.hasDeclaredStereotype(Scope.class) && annotationMetadata.hasDeclaredStereotype(DefaultScope.class)) {
            Optional<String> value = annotationMetadata.stringValue(DefaultScope.class);
            value.ifPresent(name -> annotationMetadata.addDeclaredAnnotation(name, Collections.emptyMap()));
        }
        return annotationMetadata;
    }

    private void buildStereotypeHierarchy(List<String> parents, T element, DefaultAnnotationMetadata metadata, boolean isDeclared) {
        List<? extends A> annotationMirrors = getAnnotationsForType(element);
        if (!annotationMirrors.isEmpty()) {

            // first add the top level annotations
            List<A> topLevel = new ArrayList<>();
            for (A annotationMirror : annotationMirrors) {

                if (getTypeForAnnotation(annotationMirror) == element) {
                    continue;
                }

                String annotationName = getAnnotationTypeName(annotationMirror);
                if (!AnnotationUtil.INTERNAL_ANNOTATION_NAMES.contains(annotationName)) {
                    topLevel.add(annotationMirror);

                    Map<CharSequence, Object> data = populateAnnotationData(element, annotationMirror, metadata, isDeclared);

                    String repeatableName = getRepeatableName(annotationMirror);

                    if (repeatableName != null) {
                        io.micronaut.core.annotation.AnnotationValue av = new io.micronaut.core.annotation.AnnotationValue(annotationName, data);
                        if (isDeclared) {
                            metadata.addDeclaredRepeatableStereotype(parents, repeatableName, av);
                        } else {
                            metadata.addRepeatableStereotype(parents, repeatableName, av);
                        }
                    } else {
                        if (isDeclared) {
                            metadata.addDeclaredStereotype(parents, annotationName, data);
                        } else {
                            metadata.addStereotype(parents, annotationName, data);
                        }
                    }
                }
            }
            // now add meta annotations
            for (A annotationMirror : topLevel) {
                processAnnotationStereotype(parents, annotationMirror, metadata, isDeclared);
            }
        }
    }

    private void processAnnotationStereotype(A annotationMirror, DefaultAnnotationMetadata annotationMetadata, boolean isDeclared) {
<<<<<<< HEAD
        T annotationType = getTypeForAnnotation(annotationMirror);
        String parentAnnotationName = getAnnotationTypeName(annotationMirror);
        processAnnotationStereotypes(annotationMetadata, isDeclared, annotationType, parentAnnotationName);
    }

    private void processAnnotationStereotypes(DefaultAnnotationMetadata annotationMetadata, boolean isDeclared, T annotationType, String annotationName) {
        List<String> parentAnnotations = new ArrayList<>();
        parentAnnotations.add(annotationName);
        buildStereotypeHierarchy(
                parentAnnotations,
                annotationType,
                annotationMetadata,
                isDeclared
        );
=======
        String parentAnnotationName = getAnnotationTypeName(annotationMirror);
        // don't bother with stereotypes for nullable annotations
        if (!parentAnnotationName.endsWith(".Nullable")) {
            T annotationType = getTypeForAnnotation(annotationMirror);
            List<String> parentAnnotations = new ArrayList<>();
            parentAnnotations.add(parentAnnotationName);
            buildStereotypeHierarchy(
                    parentAnnotations,
                    annotationType,
                    annotationMetadata,
                    isDeclared
            );
        }
>>>>>>> 4373726f
    }

    private void processAnnotationStereotype(List<String> parents, A annotationMirror, DefaultAnnotationMetadata metadata, boolean isDeclared) {
        T typeForAnnotation = getTypeForAnnotation(annotationMirror);
        String annotationTypeName = getAnnotationTypeName(annotationMirror);
        processAnnotationStereotype(parents, typeForAnnotation, annotationTypeName, metadata, isDeclared);
    }

    private void processAnnotationStereotype(List<String> parents, T annotationType, String annotationTypeName, DefaultAnnotationMetadata metadata, boolean isDeclared) {
        List<String> stereoTypeParents = new ArrayList<>(parents);
        stereoTypeParents.add(annotationTypeName);
        buildStereotypeHierarchy(stereoTypeParents, annotationType, metadata, isDeclared);
    }

    /**
     * Used to store metadata mutations at compilation time. Not for public consumption.
     *
     * @param declaringType The declaring type
     * @param element The element
     * @param metadata The metadata
     */
    @Internal
    public static void addMutatedMetadata(String declaringType, Object element, AnnotationMetadata metadata) {
        if (element != null && metadata != null) {
            MUTATED_ANNOTATION_METADATA.put(new MetadataKey(declaringType, element), metadata);
        }
    }

    /**
     * Used to store metadata mutations at compilation time. Not for public consumption.
     *
     * @param declaringType The declaring type
     * @param element The element
     * @return True if the annotation metadata was mutated
     */
    @Internal
    public static boolean isMetadataMutated(String declaringType, Object element) {
        if (element != null) {
            return MUTATED_ANNOTATION_METADATA.containsKey(new MetadataKey(declaringType, element));
        }
        return false;
    }

    /**
     * Used to clear mutated metadata at the end of a compilation cycle.
     */
    @Internal
    public static void clearMutated() {
        MUTATED_ANNOTATION_METADATA.clear();
    }

    /**
     * Returns whether the given annotation is a mapped annotation.
     *
     * @param annotationName The annotation name
     * @return True if it is
     */
    @Internal
    public static boolean isAnnotationMapped(@Nullable String annotationName) {
        return annotationName != null && ANNOTATION_MAPPERS.containsKey(annotationName);
    }

    /**
     * Annotate an existing annotation metadata object.
     *
     * @param annotationMetadata The annotation metadata
     * @param annotationValue    The annotation value
     * @param <A2>               The annotation type
     * @return The mutated metadata
     */
    public <A2 extends Annotation> AnnotationMetadata annotate(
            AnnotationMetadata annotationMetadata,
            AnnotationValue<A2> annotationValue) {
        if (annotationMetadata instanceof DefaultAnnotationMetadata) {
            final Optional<T> annotationMirror = getAnnotationMirror(annotationValue.getAnnotationName());
            final DefaultAnnotationMetadata defaultMetadata = (DefaultAnnotationMetadata) annotationMetadata;
            defaultMetadata.addDeclaredAnnotation(
                    annotationValue.getAnnotationName(),
                    annotationValue.getValues()
            );
            annotationMirror.ifPresent(annotationType ->
                    processAnnotationStereotypes(
                            defaultMetadata,
                            true,
                            annotationType,
                            annotationValue.getAnnotationName()
                    )
            );
        }
        return annotationMetadata;
    }

    /**
     * Key used to reference mutated metadata.
     *
     * @param <T> the element type
     */
    private static class MetadataKey<T> {
        final String declaringName;
        final T element;

        MetadataKey(String declaringName, T element) {
            this.declaringName = declaringName;
            this.element = element;
        }

        @Override
        public boolean equals(Object o) {
            if (this == o) {
                return true;
            }
            if (o == null || getClass() != o.getClass()) {
                return false;
            }
            MetadataKey that = (MetadataKey) o;
            return declaringName.equals(that.declaringName) &&
                    element.equals(that.element);
        }

        @Override
        public int hashCode() {
            return Objects.hash(declaringName, element);
        }
    }
}<|MERGE_RESOLUTION|>--- conflicted
+++ resolved
@@ -870,10 +870,11 @@
     }
 
     private void processAnnotationStereotype(A annotationMirror, DefaultAnnotationMetadata annotationMetadata, boolean isDeclared) {
-<<<<<<< HEAD
         T annotationType = getTypeForAnnotation(annotationMirror);
         String parentAnnotationName = getAnnotationTypeName(annotationMirror);
-        processAnnotationStereotypes(annotationMetadata, isDeclared, annotationType, parentAnnotationName);
+        if (!parentAnnotationName.endsWith(".Nullable")) {
+            processAnnotationStereotypes(annotationMetadata, isDeclared, annotationType, parentAnnotationName);
+        }
     }
 
     private void processAnnotationStereotypes(DefaultAnnotationMetadata annotationMetadata, boolean isDeclared, T annotationType, String annotationName) {
@@ -885,21 +886,6 @@
                 annotationMetadata,
                 isDeclared
         );
-=======
-        String parentAnnotationName = getAnnotationTypeName(annotationMirror);
-        // don't bother with stereotypes for nullable annotations
-        if (!parentAnnotationName.endsWith(".Nullable")) {
-            T annotationType = getTypeForAnnotation(annotationMirror);
-            List<String> parentAnnotations = new ArrayList<>();
-            parentAnnotations.add(parentAnnotationName);
-            buildStereotypeHierarchy(
-                    parentAnnotations,
-                    annotationType,
-                    annotationMetadata,
-                    isDeclared
-            );
-        }
->>>>>>> 4373726f
     }
 
     private void processAnnotationStereotype(List<String> parents, A annotationMirror, DefaultAnnotationMetadata metadata, boolean isDeclared) {
