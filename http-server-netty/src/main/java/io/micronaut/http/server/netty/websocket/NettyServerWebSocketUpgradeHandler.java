--- conflicted
+++ resolved
@@ -116,12 +116,8 @@
 
             if (routeMatch.isPresent()) {
                 UriRouteMatch<Object, Object> rm = routeMatch.get();
-<<<<<<< HEAD
                 if (rm.isAnnotationPresent(OnMessage.class) || rm.isAnnotationPresent(OnOpen.class)) {
-=======
-                msg.setAttribute(HttpAttributes.ROUTE_MATCH, rm);
-                if (rm.isAnnotationPresent(OnMessage.class)) {
->>>>>>> d503527a
+                 msg.setAttribute(HttpAttributes.ROUTE_MATCH, rm);
                     List<HttpFilter> filters = router.findFilters(msg);
                     AtomicReference<HttpRequest<?>> requestReference = new AtomicReference<>(msg);
                     MutableHttpResponse<?> proceed = HttpResponse.ok();
