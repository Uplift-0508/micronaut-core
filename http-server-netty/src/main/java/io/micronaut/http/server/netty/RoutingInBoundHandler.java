--- conflicted
+++ resolved
@@ -108,11 +108,8 @@
 import org.slf4j.Logger;
 import org.slf4j.LoggerFactory;
 import reactor.core.publisher.Flux;
-import reactor.core.publisher.FluxOperator;
-import reactor.core.publisher.FluxSink;
 import reactor.core.publisher.Mono;
 import reactor.core.publisher.MonoSink;
-import reactor.core.publisher.Sinks;
 import reactor.core.publisher.UnicastProcessor;
 import reactor.core.scheduler.Scheduler;
 import reactor.core.scheduler.Schedulers;
@@ -430,85 +427,6 @@
                 LOG.debug("Found matching exception handler for exception [{}]: {}", cause.getMessage(), errorRoute);
             }
             errorRoute = requestArgumentSatisfier.fulfillArgumentRequirements(errorRoute, nettyHttpRequest, false);
-<<<<<<< HEAD
-            try {
-                executeRoute(
-                        errorRoute,
-                        nettyHttpRequest,
-                        ctx,
-                        ctx.executor(),
-                        true,
-                        skipOncePerRequest,
-                        null
-                );
-            } catch (Throwable e) {
-                writeDefaultErrorResponse(ctx, nettyHttpRequest, e, skipOncePerRequest);
-            }
-        } else {
-
-            Optional<ExceptionHandler> exceptionHandler = beanContext
-                    .findBean(ExceptionHandler.class, Qualifiers.byTypeArgumentsClosest(cause.getClass(), Object.class));
-
-            if (exceptionHandler.isPresent()) {
-                ExceptionHandler handler = exceptionHandler.get();
-                try {
-                    Mono<MutableHttpResponse<?>> routePublisher = Mono.fromCallable(() -> {
-                        Object result = handler.handle(nettyHttpRequest, cause);
-                        return errorResultToResponse(result);
-                    });
-                    filterPublisher(new AtomicReference<HttpRequest<?>>(nettyHttpRequest), routePublisher, skipOncePerRequest)
-                            .subscribe(new CompletionAwareSubscriber<MutableHttpResponse<?>>() {
-
-                                MutableHttpResponse<?> mutableHttpResponse;
-
-                                @Override
-                                public void doOnSubscribe(Subscription s) {
-                                    s.request(1);
-                                }
-
-                                @Override
-                                public void doOnNext(MutableHttpResponse<?> mutableHttpResponse) {
-                                    this.mutableHttpResponse = mutableHttpResponse;
-                                }
-
-                                @Override
-                                public void doOnError(Throwable throwable) {
-                                    writeDefaultErrorResponse(ctx, nettyHttpRequest, throwable, skipOncePerRequest);
-                                }
-
-                                @Override
-                                public void doOnComplete() {
-                                    encodeHttpResponse(
-                                            ctx,
-                                            nettyHttpRequest,
-                                            mutableHttpResponse,
-                                            mutableHttpResponse.body(),
-                                            () -> MediaType.fromType(handler.getClass()).orElse(MediaType.APPLICATION_JSON_TYPE)
-                                    );
-                                }
-                            });
-
-
-                    if (serverConfiguration.isLogHandledExceptions()) {
-                        logException(cause);
-                    }
-                } catch (Throwable e) {
-                    writeDefaultErrorResponse(ctx, nettyHttpRequest, e, skipOncePerRequest);
-                }
-            } else {
-                if (isIgnorable(cause)) {
-                    logIgnoredException(cause);
-                    ctx.read();
-                } else {
-                    writeDefaultErrorResponse(
-                            ctx,
-                            nettyHttpRequest,
-                            cause,
-                            skipOncePerRequest);
-                }
-            }
-=======
->>>>>>> 9efacc5a
         }
 
         return errorRoute;
@@ -721,7 +639,7 @@
 
         AtomicReference<HttpRequest<?>> requestReference = new AtomicReference<>(request);
 
-        Flowable.fromPublisher(filterPublisher(requestReference, responsePublisher, ctx))
+        Flux.from(filterPublisher(requestReference, responsePublisher, ctx))
                 .subscribe(response -> {
                     encodeHttpResponse(
                             ctx,
@@ -801,7 +719,7 @@
         request.setMatchedRoute(route);
 
         Optional<Argument<?>> bodyArgument = route.getBodyArgument()
-                .filter(argument -> argument.getAnnotationMetadata().hasAnnotation(Body.class));
+            .filter(argument -> argument.getAnnotationMetadata().hasAnnotation(Body.class));
 
         // The request body is required, so at this point we must have a StreamedHttpRequest
         io.netty.handler.codec.http.HttpRequest nativeRequest = request.getNativeRequest();
@@ -828,7 +746,7 @@
                 route
         );
 
-        final Flowable<MutableHttpResponse<?>> routeResponse = executeRoute(
+        final Flux<MutableHttpResponse<?>> routeResponse = executeRoute(
                 route,
                 request,
                 context,
@@ -908,7 +826,7 @@
                     }
                 });
 
-                Flux processReactiveSequence(Flux flowable, Integer dataKey, boolean controlsFlow) {
+                Flux processFlowable(Flux flowable, Integer dataKey, boolean controlsFlow) {
                     if (controlsFlow) {
                         flowable = flowable.doOnRequest(onRequest);
                     }
@@ -975,15 +893,15 @@
                                         dataReference.subject.getAndUpdate(subject -> {
                                             if (subject == null) {
                                                 UnicastProcessor childSubject = UnicastProcessor.create();
-                                                Flux reactiveSequence = processReactiveSequence(childSubject, dataKey, true);
+                                                Flux flowable = processFlowable(childSubject, dataKey, true);
                                                 if (streamingFileUpload && data instanceof FileUpload) {
                                                     namedSubject.onNext(new NettyStreamingFileUpload(
                                                             (FileUpload) data,
                                                             serverConfiguration.getMultipart(),
                                                             getIoExecutor(),
-                                                            (Flux<PartData>) reactiveSequence));
+                                                            (Flux<PartData>) flowable));
                                                 } else {
-                                                    namedSubject.onNext(reactiveSequence);
+                                                    namedSubject.onNext(flowable);
                                                 }
 
                                                 return childSubject;
@@ -1027,7 +945,7 @@
                                                         (FileUpload) data,
                                                         serverConfiguration.getMultipart(),
                                                         getIoExecutor(),
-                                                        (Flux<PartData>) processReactiveSequence(subject, dataKey, true));
+                                                        (Flux<PartData>) processFlowable(subject, dataKey, true));
                                             }
                                             return upload;
                                         });
@@ -1046,7 +964,7 @@
                                         if (upload != null) {
                                             return upload;
                                         } else {
-                                            return processReactiveSequence(namedSubject, dataKey, dataReference.subject.get() == null);
+                                            return processFlowable(namedSubject, dataKey, dataReference.subject.get() == null);
                                         }
                                     };
 
@@ -1184,7 +1102,7 @@
                 (finalRoute.isAsync() || finalRoute.isSuspended() || Publishers.isSingle(bodyClass)));
     }
 
-    private Flowable<MutableHttpResponse<?>> executeRoute(
+    private Flux<MutableHttpResponse<?>> executeRoute(
             RouteMatch<?> routeMatch,
             NettyHttpRequest<?> request,
             ChannelHandlerContext context,
@@ -1193,7 +1111,7 @@
             HttpContentProcessor<?> contentProcessor,
             Supplier<MediaType> defaultResponseMediaType) {
         AtomicReference<HttpRequest<?>> requestReference = new AtomicReference<>(request);
-        Flowable<MutableHttpResponse<?>> filteredPublisher = buildResultEmitter(
+        Flux<MutableHttpResponse<?>> filteredPublisher = buildResultEmitter(
                 request,
                 requestReference,
                 routeMatch,
@@ -1244,9 +1162,9 @@
                             boolean isCompletable = !isSingle && routeMatch.isVoid() && Publishers.isCompletable(bodyClass);
                             if (isSingle || isCompletable) {
                                 // full response case
-                                return ((Flowable<Object>) Publishers.convertPublisher(body, Flowable.class))
-                                        .onErrorResumeNext((Throwable t) -> exceptionCaughtInternal(context, t, request))
-                                        .switchIfEmpty(Flowable.defer(() -> {
+                                return ((Flux<Object>) Publishers.convertPublisher(body, Flux.class))
+                                        .onErrorResume((Throwable t) -> exceptionCaughtInternal(context, t, request))
+                                        .switchIfEmpty(Flux.defer(() -> {
                                             if (isCompletable || routeMatch.isVoid() || routeMatch.isSuspended()) {
                                                 message.body(null);
                                                 message.header(HttpHeaders.CONTENT_LENGTH, HttpHeaderValues.ZERO);
@@ -1278,7 +1196,7 @@
                                 Argument<?> typeArgument = routeMatch.getReturnType().getFirstTypeVariable().orElse(Argument.OBJECT_ARGUMENT);
                                 if (HttpResponse.class.isAssignableFrom(typeArgument.getType()) && !typeArgument.getFirstTypeVariable().map(Argument::isAsyncOrReactive).orElse(false)) {
                                     // a response stream
-                                    Flowable<HttpResponse<?>> bodyPublisher = Publishers.convertPublisher(body, Flowable.class);
+                                    Flux<HttpResponse<?>> bodyPublisher = Publishers.convertPublisher(body, Flux.class);
                                     return bodyPublisher.map(this::toMutableResponse);
                                 } else {
                                     boolean isJson = mediaType.getExtension().equals(MediaType.EXTENSION_JSON) && isJsonFormattable(typeArgument);
@@ -1328,50 +1246,22 @@
                                     if (isJson) {
                                         // if the Publisher is returning JSON then in order for it to be valid JSON for each emitted element
                                         // we must wrap the JSON in array and delimit the emitted items
-                                        httpContentPublisher = Flowable.fromPublisher(httpContentPublisher)
-                                                .lift((FlowableOperator<HttpContent, HttpContent>) ArrayBracketSubscriber::new);
+                                        httpContentPublisher = Flux.concat(Flux.just(HttpContentUtil.openBracket()),
+                                                Flux.from(httpContentPublisher),
+                                                Flux.just(HttpContentUtil.closeBracket()));
+                                                //TODO .lift((FlowableOperator<HttpContent, HttpContent>) ArrayBracketSubscriber::new);
                                     }
 
-<<<<<<< HEAD
-                                if (isJson) {
-                                    // if the Publisher is returning JSON then in order for it to be valid JSON for each emitted element
-                                    // we must wrap the JSON in array and delimit the emitted items
-                                    httpContentPublisher = Flux.concat(Flux.just(HttpContentUtil.openBracket()),
-                                            Flux.from(httpContentPublisher),
-                                            Flux.just(HttpContentUtil.closeBracket()));
-                                    //TODO         .lift((FluxOperator<HttpContent, HttpContent>) ArrayBracketSubscriber::new);
-                                }
-
-                                httpContentPublisher = Publishers.then(httpContentPublisher, httpContent ->
-                                        // once an http content is written, read the next item if it is available
-                                        context.read()
-                                );
-
-                                httpContentPublisher = Flux.from(httpContentPublisher)
-                                        .doAfterTerminate(() -> cleanupRequest(context, request));
-
-                                DelegateStreamedHttpResponse streamedResponse = new DelegateStreamedHttpResponse(
-                                        toNettyResponse(message).toHttpResponse(),
-                                        httpContentPublisher
-                                );
-                                io.netty.handler.codec.http.HttpHeaders headers = streamedResponse.headers();
-                                headers.set(HttpHeaderNames.TRANSFER_ENCODING, HttpHeaderValues.CHUNKED);
-                                headers.set(HttpHeaderNames.CONTENT_TYPE, mediaType);
-
-                                if (isHttp2) {
-                                    addHttp2StreamHeader(request, streamedResponse);
-=======
                                     httpContentPublisher = Publishers.then(httpContentPublisher, httpContent ->
                                             // once an http content is written, read the next item if it is available
                                             context.read()
                                     );
-                                    httpContentPublisher = Flowable.fromPublisher(httpContentPublisher)
+                                    httpContentPublisher = Flux.from(httpContentPublisher)
                                             .doAfterTerminate(() -> cleanupRequest(context, request));
 
                                     message.header(HttpHeaderNames.TRANSFER_ENCODING, HttpHeaderValues.CHUNKED);
                                     message.header(HttpHeaderNames.CONTENT_TYPE, mediaType);
                                     message.body(httpContentPublisher);
->>>>>>> 9efacc5a
                                 }
                             }
                         }
@@ -1380,7 +1270,7 @@
                 });
     }
 
-    private Flowable<MutableHttpResponse<?>> buildResultEmitter(
+    private Flux<MutableHttpResponse<?>> buildResultEmitter(
             NettyHttpRequest<?> request,
             AtomicReference<HttpRequest<?>> requestReference,
             RouteMatch<?> finalRoute,
@@ -1393,18 +1283,14 @@
         if (contentProcessor != null) {
             executeRoutePublisher = Mono.<RouteMatch<?>>create(emitter ->
                     contentProcessor.subscribe(buildSubscriber(request, finalRoute, emitter)))
-<<<<<<< HEAD
                     .flux()
-                    .flatMap((route) -> createExecuteRoutePublisher(request, requestReference, route, isErrorRoute, executor));
-=======
-                    .flatMapPublisher((route) -> createExecuteRoutePublisher(request, requestReference, route, executor));
->>>>>>> 9efacc5a
+                    .flatMap((route) -> createExecuteRoutePublisher(request, requestReference, route, executor));
         } else {
             executeRoutePublisher = createExecuteRoutePublisher(request, requestReference, finalRoute, executor);
         }
 
-        executeRoutePublisher = Flowable.fromPublisher(executeRoutePublisher)
-                .onErrorResumeNext((t) -> {
+        executeRoutePublisher = Flux.from(executeRoutePublisher)
+                .onErrorResume((t) -> {
                     final NettyHttpRequest nettyHttpRequest = (NettyHttpRequest) requestReference.get();
                     return exceptionCaughtInternal(context, t, nettyHttpRequest);
                 });
@@ -1413,16 +1299,12 @@
             executeRoutePublisher = filterPublisher(requestReference, executeRoutePublisher, context);
         }
 
-        return Flowable.fromPublisher(executeRoutePublisher);
+        return Flux.from(executeRoutePublisher);
     }
 
     private Publisher<MutableHttpResponse<?>> createExecuteRoutePublisher(NettyHttpRequest<?> request,
                                                                           AtomicReference<HttpRequest<?>> requestReference,
                                                                           RouteMatch<?> routeMatch,
-<<<<<<< HEAD
-                                                                          boolean isErrorRoute,
-=======
->>>>>>> 9efacc5a
                                                                           Executor executor) {
         return new Publisher<MutableHttpResponse<?>>() {
             @Override
@@ -2088,8 +1970,8 @@
                     return upstreamResponsePublisher;
                 }
                 HttpFilter httpFilter = filters.get(pos);
-                return Flowable.fromPublisher((Publisher<MutableHttpResponse<?>>) httpFilter.doFilter(requestReference.getAndSet(request), this))
-                        .onErrorResumeNext((t) -> {
+                return Flux.from((Publisher<MutableHttpResponse<?>>) httpFilter.doFilter(requestReference.getAndSet(request), this))
+                        .onErrorResume((t) -> {
                             final NettyHttpRequest nettyHttpRequest = (NettyHttpRequest) requestReference.get();
                             return exceptionCaughtInternal(context, t, nettyHttpRequest);
                         });
@@ -2099,8 +1981,8 @@
         try {
             ServerRequestContext.set(requestReference.get());
             HttpFilter httpFilter = filters.get(0);
-            return Flowable.fromPublisher((Publisher<MutableHttpResponse<?>>) httpFilter.doFilter(requestReference.get(), filterChain))
-                    .onErrorResumeNext((t) -> {
+            return Flux.from((Publisher<MutableHttpResponse<?>>) httpFilter.doFilter(requestReference.get(), filterChain))
+                    .onErrorResume((t) -> {
                         final NettyHttpRequest nettyHttpRequest = (NettyHttpRequest) requestReference.get();
                         return exceptionCaughtInternal(context, t, nettyHttpRequest);
                     });
@@ -2118,15 +2000,15 @@
             @Nullable ExecutorService executor) {
         if (executor != null) {
             final Scheduler scheduler = Schedulers.fromExecutorService(executor);
-            return publisherToReactiveSequence(publisher)
-                    .subscribeOn(scheduler)
-                    .publishOn(scheduler);
+            return publisherToFlowable(publisher)
+                        .subscribeOn(scheduler)
+                        .publishOn(scheduler);
         } else {
             return publisher;
         }
     }
 
-    private <T> Flux<T> publisherToReactiveSequence(
+    private <T> Flux<T> publisherToFlowable(
             Publisher<T> publisher) {
         if (publisher instanceof Flux) {
             return (Flux<T>) publisher;
