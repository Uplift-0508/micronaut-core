--- conflicted
+++ resolved
@@ -15,16 +15,8 @@
  */
 package io.micronaut.docs.server.suspend
 
-<<<<<<< HEAD
 import io.micronaut.http.*
-import io.micronaut.http.annotation.Controller
-import io.micronaut.http.annotation.Get
-import io.micronaut.http.annotation.Status
-=======
-import io.micronaut.http.HttpStatus
-import io.micronaut.http.MediaType
 import io.micronaut.http.annotation.*
->>>>>>> 093e2a2e
 import kotlinx.coroutines.delay
 import java.util.concurrent.atomic.AtomicInteger
 
@@ -61,7 +53,6 @@
     }
     // end::suspendStatusDelayed[]
 
-<<<<<<< HEAD
     val count : AtomicInteger = AtomicInteger(0)
 
     @Get("/count")
@@ -73,7 +64,8 @@
     suspend fun suspendingGreet(name: String, request: HttpRequest<String>): HttpResponse<out Any> {
         val json = "{\"message\":\"hello\"}"
         return HttpResponse.ok(json).header(HttpHeaders.CONTENT_TYPE, MediaType.APPLICATION_JSON)
-=======
+    }
+
     @Get("/illegal")
     suspend fun illegal(): Unit {
         throw IllegalArgumentException()
@@ -84,6 +76,5 @@
     @Produces(MediaType.TEXT_PLAIN)
     suspend fun onIllegalArgument(e: IllegalArgumentException): String {
         return "illegal.argument"
->>>>>>> 093e2a2e
     }
 }