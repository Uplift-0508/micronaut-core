/*
 * Copyright 2017-2019 original authors
 *
 * Licensed under the Apache License, Version 2.0 (the "License");
 * you may not use this file except in compliance with the License.
 * You may obtain a copy of the License at
 *
 * http://www.apache.org/licenses/LICENSE-2.0
 *
 * Unless required by applicable law or agreed to in writing, software
 * distributed under the License is distributed on an "AS IS" BASIS,
 * WITHOUT WARRANTIES OR CONDITIONS OF ANY KIND, either express or implied.
 * See the License for the specific language governing permissions and
 * limitations under the License.
 */
package io.micronaut.inject.requires

import io.kotlintest.matchers.boolean.shouldBeFalse
import io.kotlintest.matchers.boolean.shouldBeTrue
import io.kotlintest.specs.StringSpec
import io.micronaut.context.ApplicationContext
<<<<<<< HEAD
import junit.framework.TestCase
import org.junit.jupiter.api.Assertions.assertFalse
import org.junit.jupiter.api.Assertions.assertTrue
import org.junit.jupiter.api.Test

class RequiresSdkSpec {

    @Test
    fun testRequiresKotlinSDKworks() {
        val context = ApplicationContext.run()
        assertFalse(context.containsBean(RequiresFuture::class.java))
        assertTrue(context.containsBean(RequiresOld::class.java))
=======

class RequiresSdkSpec: StringSpec({

    "test requires kotlin sdk works" {
        val context = ApplicationContext.run()
        context.containsBean(RequiresFuture::class.java).shouldBeFalse()
        context.containsBean(RequiresOld::class.java).shouldBeTrue()
>>>>>>> 726f9ffa
        context.close()
    }

})<|MERGE_RESOLUTION|>--- conflicted
+++ resolved
@@ -19,20 +19,6 @@
 import io.kotlintest.matchers.boolean.shouldBeTrue
 import io.kotlintest.specs.StringSpec
 import io.micronaut.context.ApplicationContext
-<<<<<<< HEAD
-import junit.framework.TestCase
-import org.junit.jupiter.api.Assertions.assertFalse
-import org.junit.jupiter.api.Assertions.assertTrue
-import org.junit.jupiter.api.Test
-
-class RequiresSdkSpec {
-
-    @Test
-    fun testRequiresKotlinSDKworks() {
-        val context = ApplicationContext.run()
-        assertFalse(context.containsBean(RequiresFuture::class.java))
-        assertTrue(context.containsBean(RequiresOld::class.java))
-=======
 
 class RequiresSdkSpec: StringSpec({
 
@@ -40,7 +26,6 @@
         val context = ApplicationContext.run()
         context.containsBean(RequiresFuture::class.java).shouldBeFalse()
         context.containsBean(RequiresOld::class.java).shouldBeTrue()
->>>>>>> 726f9ffa
         context.close()
     }
 
