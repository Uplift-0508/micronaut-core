/*
 * Copyright 2018 original authors
 *
 * Licensed under the Apache License, Version 2.0 (the "License");
 * you may not use this file except in compliance with the License.
 * You may obtain a copy of the License at
 *
 * http://www.apache.org/licenses/LICENSE-2.0
 *
 * Unless required by applicable law or agreed to in writing, software
 * distributed under the License is distributed on an "AS IS" BASIS,
 * WITHOUT WARRANTIES OR CONDITIONS OF ANY KIND, either express or implied.
 * See the License for the specific language governing permissions and
 * limitations under the License.
 */
package io.micronaut.discovery.consul

import io.micronaut.context.ApplicationContext
import io.micronaut.http.annotation.Controller
import io.micronaut.http.annotation.Get
import io.micronaut.http.client.Client
import io.micronaut.http.client.RxHttpClient
import io.micronaut.runtime.server.EmbeddedServer
<<<<<<< HEAD
import spock.lang.Ignore
=======
import io.reactivex.Flowable
>>>>>>> b61e8ea4
import spock.lang.IgnoreIf
import spock.lang.Specification

import javax.inject.Inject

/**
 * @author graemerocher
 * @since 1.0
 */
<<<<<<< HEAD
@Ignore
class ClientScopeSpec extends Specification {
=======
class ClientScopeSpec extends Specification implements MockConsulSpec  {
>>>>>>> b61e8ea4


    void "test that a client can be discovered using @Client scope"() {
        given:
        // a mock consul server
        EmbeddedServer consulServer = ApplicationContext.run(EmbeddedServer,[(MockConsulServer.ENABLED):true])
        waitFor(consulServer)

        EmbeddedServer messageServer = ApplicationContext.run(EmbeddedServer, [
                'consul.client.port': consulServer.port,
                'micronaut.application.name': 'messageService'
        ])
        waitForService(consulServer, 'messageService')

        MessageService messageClient = ApplicationContext.run(MessageService, [
                'consul.client.port': consulServer.port
        ])

        expect:
        messageClient.getMessage() == "Server ${messageServer.port}"

        cleanup:
        messageServer?.stop()
        consulServer?.stop()
    }

    @IgnoreIf({ !System.getenv('CONSUL_PORT') })
    void "test that a client can be discovered using @Client scope with Consul "() {
        given:
        def consulServer = [
                port:System.getenv('CONSUL_PORT')
        ]
        EmbeddedServer messageServer = ApplicationContext.run(EmbeddedServer, [
                'consul.client.port': consulServer.port,
                'micronaut.application.name': 'messageService'
        ])

        EmbeddedServer messageServer2 = ApplicationContext.run(EmbeddedServer, [
                'consul.client.port': consulServer.port,
                'micronaut.application.name': 'messageService'
        ])

        MessageService messageClient = ApplicationContext.run(MessageService, [
                'consul.client.port': consulServer.port
        ])


        expect: "Different servers are called for each invocation of getMessage()"
        messageClient.getMessage().startsWith("Server ")
        messageClient.getMessage() != messageClient.getMessage()


        cleanup:
        messageServer.stop()
        messageServer2.stop()
    }


    static class MessageService {
        @Inject @Client('messageService') RxHttpClient client

        String getMessage() {
            client.retrieve('/message/value').blockingFirst()
        }
    }

    @Controller
    static class MessageController {
        @Inject EmbeddedServer embeddedServer

        @Get('/value')
        String value() {
            return "Server ${embeddedServer.port}"
        }
    }
}<|MERGE_RESOLUTION|>--- conflicted
+++ resolved
@@ -21,11 +21,7 @@
 import io.micronaut.http.client.Client
 import io.micronaut.http.client.RxHttpClient
 import io.micronaut.runtime.server.EmbeddedServer
-<<<<<<< HEAD
-import spock.lang.Ignore
-=======
 import io.reactivex.Flowable
->>>>>>> b61e8ea4
 import spock.lang.IgnoreIf
 import spock.lang.Specification
 
@@ -35,12 +31,7 @@
  * @author graemerocher
  * @since 1.0
  */
-<<<<<<< HEAD
-@Ignore
-class ClientScopeSpec extends Specification {
-=======
 class ClientScopeSpec extends Specification implements MockConsulSpec  {
->>>>>>> b61e8ea4
 
 
     void "test that a client can be discovered using @Client scope"() {
